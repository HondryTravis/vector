[package]
name = "vector"
version = "0.11.0"
authors = ["Vector Contributors <vector@timber.io>"]
edition = "2018"
description = "A lightweight and ultra-fast tool for building observability pipelines"
homepage = "https://vector.dev"
license-file = "LICENSE"
readme = "README.md"
publish = false
default-run = "vector"

[[bin]]
name = "graphql-schema"
path = "src/api/schema/gen.rs"
required-features = ["default-no-api-client"]

[profile.bench]
debug = true

[package.metadata.deb]
maintainer-scripts = "distribution/debian/scripts/"
conf-files = ["/etc/vector/vector.toml"]
assets = [
  ["target/release/vector", "/usr/bin/", "755"],
  ["config/vector.toml", "/etc/vector/vector.toml", "644"],
  ["config/vector.spec.toml", "/etc/vector/vector.spec.toml", "644"],
  ["config/examples/*", "/etc/vector/examples/", "644"],
  ["distribution/systemd/vector.service", "/etc/systemd/system/vector.service", "644"],
  ["distribution/systemd/vector.default", "/etc/default/vector", "600"]
]
license-file = ["target/debian-license.txt"]
extended-description-file = "target/debian-extended-description.txt"
depends = ""

[workspace]
members = [
  ".",
  "lib/file-source",
  "lib/tracing-limit",
  "lib/vector-wasm",
  "lib/k8s-test-framework",
  "lib/k8s-e2e-tests",
  "lib/prometheus-parser",
  "lib/vector-api-client",
  "lib/remap-lang"
]

[dependencies]
# Internal libs
codec = { path = "lib/codec" }
file-source = { path = "lib/file-source", optional = true }
tracing-limit = { path = "lib/tracing-limit" }
prometheus-parser = { path = "lib/prometheus-parser", optional = true }
vector-api-client = { path = "lib/vector-api-client", optional = true }

# Tokio / Futures
futures01 = { package = "futures", version = "0.1.25" }
futures = { version = "0.3", default-features = false, features = ["compat", "io-compat"] }
tokio = { version = "0.2.13", features = ["blocking", "fs", "io-std", "macros", "process", "rt-core", "rt-threaded", "uds", "udp", "signal", "sync", "time", "stream"] }
tokio-openssl = "0.4.0"
tokio-retry = "0.2.0"
tokio-util = { version = "0.3.1", features = ["codec"] }
async-trait = "0.1"

# Tracing
tracing = "0.1.15"
tracing-futures = { version = "0.2", features = ["futures-01", "futures-03"]}
tracing-subscriber = "0.2.14"
tracing-log = "0.1.0"
tracing-tower = { git = "https://github.com/tokio-rs/tracing", rev = "f470db1b0354b368f62f9ee4d763595d16373231" }

# Metrics
metrics = { version = "0.13.0-alpha" }
metrics-util = { version = "0.4.0-alpha"  }
metrics-tracing-context = { version = "0.1.0-alpha"  }

# Aws
rusoto_core = { version = "0.45.0", features = ["encoding"], optional = true }
rusoto_es = { version = "0.45.0", optional = true }
rusoto_s3 = { version = "0.45.0", optional = true }
rusoto_sqs = { version = "0.45.0", optional = true }
rusoto_logs = { version = "0.45.0", optional = true }
rusoto_cloudwatch = { version = "0.45.0", optional = true }
rusoto_kinesis = { version = "0.45.0", optional = true }
rusoto_credential = { version = "0.45.0", optional = true }
rusoto_firehose = { version = "0.45.0", optional = true }
rusoto_sts = { version = "0.45.0", optional = true }
rusoto_signature = { version = "0.45.0", optional = true }
rusoto_sqs = { version = "0.45.0", optional = true }

# Tower
tower = { version = "0.3.1", git = "https://github.com/tower-rs/tower", rev = "43168944220ed32dab83cb4f11f7b97abc5818d5", features = ["buffer", "limit", "retry", "timeout", "util"] }

# Serde
serde = { version = "1.0.117", features = ["derive"] }
serde_json = { version = "1.0.33", features = ["raw_value"] }

# Prost
prost = "0.6.1"
prost-types = "0.6.1"

# GCP
goauth = { version = "0.7.1", optional = true }
smpl_jwt = { version = "0.5.0", optional = true }

# API
async-graphql = { version = "2.0.15", optional = true }
async-graphql-warp = { version = "2.0.15", optional = true }
itertools = { version = "0.9.0", optional = true }

# API client
human_format = { version = "1.0.3", optional = true }
num-format = { version = "0.4.0", optional = true }
crossterm = { version = "0.18.0", optional = true }
tui = { version = "0.12.0", optional = true, default-features = false, features = ["crossterm"] }
bus = { version = "2.2.3", optional = true }

# Remap Lang
remap = { package = "remap-lang", path = "lib/remap-lang" }

# External libs
derivative = "2.1.1"
chrono = { version = "0.4.19", features = ["serde"] }
rand = { version = "0.7.3", features = ["small_rng"] }
rand_distr = "0.3.0"
regex = "1.3.9"
bytes = { version = "0.5.6", features = ["serde"] }
stream-cancel = "0.6.2"
hyper = "0.13"
hyper-openssl = "0.8"
openssl = "0.10.30"
openssl-probe = "0.1.2"
flate2 = "1.0.19"
async-compression = { version = "0.3.5", features = ["tokio-02", "gzip", "zstd"] }
structopt = "0.3.19"
indexmap = {version = "1.5.1", features = ["serde-1"]}
http = "0.2"
typetag = "0.1"
toml = "0.4"
syslog = "5"
syslog_loose = { version = "0.5.0" }
derive_is_enum_variant = "0.1.1"
leveldb = { version = "0.8", optional = true, default-features = false }
db-key = "0.0.5"
headers = "0.3"
rdkafka = { version = "0.24.0", features = ["libz", "ssl", "zstd"], optional = true }
hostname = "0.3.1"
seahash = { version = "3.0.6", optional = true }
semver = { version = "0.11.0", features = ["serde"] }
jemallocator = { version = "0.3.0", optional = true }
lazy_static = "1.3.0"
rlua = { git = "https://github.com/kyren/rlua", optional = true }
num_cpus = "1.10.0"
bytesize = { version = "1.0.0", optional = true }
glob = "0.3.0"
grok = { version = "~1.0.1", optional = true }
nom = { version = "5.1.2" }
pest = "2.1.3"
pest_derive = "2.1.0"
uuid = { version = "0.8", features = ["serde", "v4"] }
exitcode = "1.1.2"
snafu = { version = "0.6", features = ["futures-01", "futures"] }
url = "2.2.0"
base64 = { version = "0.13.0", optional = true }
bollard = { version = "0.8.0", optional = true }
listenfd = { version = "0.3.3", optional = true }
inventory = "0.1"
maxminddb = { version = "0.15.0", optional = true }
strip-ansi-escapes = { version = "0.1.0"}
colored = "2.0"
warp = { version = "0.2.5", default-features = false, optional = true }
evmap = { version = "10.0.2", features = ["bytes"], optional = true }
logfmt = { version = "0.0.2", optional = true }
notify = "4.0.14"
once_cell = "1.3"
getset = "0.1.1"
lru = "0.4.3"
bloom = "0.3.2"
pulsar = { version = "1.0.0", default-features = false, features = ["tokio-runtime"], optional = true }
task-compat = "0.1"
cidr-utils = "0.4.2"
pin-project = "1.0.1"
k8s-openapi = { version = "0.9", features = ["v1_15"], optional = true }
portpicker = "0.1.0"
sha-1 = "0.9"
sha2 = "0.9"
sha3 = "0.9"
md-5 = "0.9"
hex = "0.4.2"
chrono-tz = "0.5.3"
heim = { version = "0.1.0-beta.3", optional = true, features = ["full"] }
uom = { version = "0.30.0", optional = true }
rust_decimal = "1.8.1"
mongodb = { version = "1.1.1", optional = true }
anyhow = { version = "1.0.28" }
snap = { version = "1.0.1", optional = true }
dyn-clone = "1.0.3"

# For WASM
vector-wasm = { path = "lib/vector-wasm", optional = true }
lucetc = { git = "https://github.com/bytecodealliance/lucet.git", rev = "b1863dacc8c92c11e5434fc8815d9b9a26cfe3db", optional = true }
lucet-runtime = { git = "https://github.com/bytecodealliance/lucet.git", rev = "b1863dacc8c92c11e5434fc8815d9b9a26cfe3db", optional = true }
lucet-wasi = { git = "https://github.com/bytecodealliance/lucet.git", rev = "b1863dacc8c92c11e5434fc8815d9b9a26cfe3db", optional = true }
async-stream = "0.3.0"

[target.'cfg(windows)'.dependencies]
schannel = "0.1"
windows-service = "0.3.1"

[target.'cfg(target_os = "macos")'.dependencies]
security-framework = "0.4"

[target.'cfg(unix)'.dependencies]
atty = "0.2"
nix = "0.16.1"

[build-dependencies]
prost-build = "0.6.1"
built = { version = "0.4", features = ["git2", "chrono"] }

[dev-dependencies]
approx = "0.3.0"
criterion = "0.3"
tempfile = "3.0.6"
libc = "0.2.80"
libz-sys = "1.1.2"
walkdir = "2.2.7"
matches = "0.1.8"
pretty_assertions = "0.6.1"
tokio01-test = "0.1.1"
tower-test = "0.3.0"
serde_yaml = "0.8.9"
dirs = "3.0.1"
tokio-test = "0.2"
tokio = { version = "0.2", features = ["test-util"] }
assert_cmd = "1.0"
reqwest = { version = "0.10.6", features = ["json"] }

[features]
# Default features for *-unknown-linux-gnu and *-apple-darwin
default = ["api", "api-client", "sources", "transforms", "sinks", "vendor-all", "unix", "leveldb", "rdkafka-plain"]
default-musl = ["api", "api-client", "sources", "transforms", "sinks", "vendor-all", "unix", "leveldb", "rdkafka-cmake"]
# Default features for *-unknown-linux-* which make use of `cmake` for dependencies
default-cmake = ["api", "api-client", "sources", "transforms", "sinks", "vendor-all", "unix", "leveldb", "rdkafka-cmake"]
# Default features for *-pc-windows-msvc
# TODO: Enable SASL https://github.com/timberio/vector/pull/3081#issuecomment-659298042
default-msvc = ["api", "api-client", "sources", "transforms", "sinks", "vendor-openssl", "vendor-libz", "leveldb", "rdkafka-cmake"]
default-no-api-client = ["api", "sources", "transforms", "sinks", "vendor-all", "unix", "leveldb", "rdkafka-plain"]

# Target specific release features.
# The `make` tasks will select this according to the appropriate triple.
# Use this section to turn off or on specific features for specific triples.
target-x86_64-unknown-linux-gnu = ["api", "api-client", "sources", "transforms", "sinks", "vendor-all", "unix", "leveldb", "rdkafka-cmake"]
target-aarch64-unknown-linux-gnu = ["api", "api-client", "sources", "transforms", "sinks", "vendor-openssl", "vendor-libz", "unix", "leveldb", "rdkafka-cmake"]
target-x86_64-unknown-linux-musl = ["api", "api-client", "sources", "transforms", "sinks", "vendor-openssl", "vendor-libz", "unix",  "leveldb", "rdkafka-cmake"]
target-aarch64-unknown-linux-musl = ["api", "api-client", "sources", "transforms", "sinks", "vendor-openssl", "vendor-libz", "unix",  "leveldb", "rdkafka-cmake"]
# TODO: Enable leveldb here for armv7-unknown-linux-musleabihf
target-armv7-unknown-linux-musleabihf = ["api", "api-client", "sources", "transforms", "sinks", "vendor-openssl", "vendor-libz", "rdkafka-cmake"]
target-armv7-unknown-linux-gnueabihf = ["api", "api-client", "sources", "transforms", "sinks", "vendor-openssl", "vendor-libz", "unix", "leveldb", "rdkafka-cmake"]

# Enables features that work only on systems providing `cfg(unix)`
unix = ["jemallocator"]
# These are **very** useful on Cross compilations!
vendor-all = ["vendor-sasl", "vendor-openssl", "vendor-libz"]
vendor-sasl = ["rdkafka/gssapi-vendored"]
vendor-openssl = ["openssl/vendored"]
vendor-libz = ["libz-sys/static"]
sasl = ["rdkafka/gssapi"]
# This feature is less portable, but doesn't require `cmake` as build dependency
rdkafka-plain = ["rdkafka"]
# Enables `rdkafka` dependency.
# This feature is more portable, but requires `cmake` as build dependency. Use it if `rdkafka-plain` doesn't work.
# The `sasl` feature has to be added because of the limitations of `librdkafka` build scripts for `cmake`.
rdkafka-cmake = ["rdkafka", "rdkafka/cmake_build"]
# This feature enables the WASM foreign module support.
wasm = ["lucetc", "lucet-runtime", "lucet-wasi", "vector-wasm"]

# Enables kubernetes dependencies and shared code. Kubernetes-related sources,
# transforms and sinks should depend on this feature.
kubernetes = ["k8s-openapi", "evmap"]

# API
api = [
  "async-graphql",
  "async-graphql-warp",
  "itertools",
]

# API client
api-client = [
  "vector-api-client",
  "human_format",
  "num-format",
  "crossterm",
  "tui",
]

# Sources
sources = [
  "sources-apache_metrics",
  "sources-aws_kinesis_firehose",
  "sources-aws_s3",
  "sources-docker",
  "sources-file",
  "sources-generator",
  "sources-host_metrics",
  "sources-http",
  "sources-internal_metrics",
  "sources-journald",
  "sources-kafka",
  "sources-logplex",
  "sources-mongodb_metrics",
  "sources-prometheus",
  "sources-socket",
  "sources-splunk_hec",
  "sources-statsd",
  "sources-stdin",
  "sources-syslog",
  "sources-vector",
  "sources-kubernetes-logs",
]
sources-apache_metrics = []
sources-aws_kinesis_firehose = ["base64", "tls", "warp"]
sources-aws_s3 = ["rusoto_core", "rusoto_credential", "rusoto_signature", "rusoto_sts", "rusoto_s3", "rusoto_sqs"]
sources-docker = ["bollard"]
sources-file = ["bytesize", "file-source"]
sources-generator = []
sources-host_metrics = ["heim", "uom"]
sources-http = ["sources-utils-http"]
sources-internal_metrics = []
sources-journald = []
sources-kafka = ["rdkafka"]
sources-logplex = ["sources-utils-http"]
sources-mongodb_metrics = ["mongodb"]
sources-prometheus = ["prometheus-parser"]
sources-socket = ["bytesize", "listenfd", "tokio-util/udp", "tls", "sources-utils-unix"]
sources-splunk_hec = ["bytesize", "tls", "warp"]
sources-statsd = ["tokio-util/udp", "listenfd", "tls", "sources-utils-unix"]
sources-stdin = ["bytesize"]
sources-syslog = ["bytesize", "listenfd", "tokio-util/udp", "tls", "sources-utils-unix"]
tls = []
sources-vector = ["listenfd" ,"tls"]
sources-kubernetes-logs = ["kubernetes", "transforms-merge", "transforms-regex_parser", "file-source"]
sources-utils-http = ["tls", "warp"]
sources-utils-unix = []

# Transforms
transforms = [
  "transforms-add_fields",
  "transforms-add_tags",
  "transforms-ansi_stripper",
  "transforms-aws_cloudwatch_logs_subscription_parser",
  "transforms-aws_ec2_metadata",
  "transforms-coercer",
  "transforms-concat",
  "transforms-dedupe",
  "transforms-field_filter",
  "transforms-filter",
  "transforms-geoip",
  "transforms-grok_parser",
  "transforms-json_parser",
  "transforms-key_value_parser",
  "transforms-log_to_metric",
  "transforms-logfmt_parser",
  "transforms-lua",
  "transforms-merge",
  "transforms-metric_to_log",
  "transforms-regex_parser",
  "transforms-remap",
  "transforms-remove_fields",
  "transforms-remove_tags",
  "transforms-rename_fields",
  "transforms-sampler",
  "transforms-split",
  "transforms-swimlanes",
  "transforms-tag_cardinality_limit",
  "transforms-tokenizer",
  "transforms-reduce",
]
transforms-add_fields = []
transforms-add_tags = []
transforms-ansi_stripper = []
transforms-aws_cloudwatch_logs_subscription_parser= []
transforms-aws_ec2_metadata = ["evmap"]
transforms-coercer = []
transforms-concat = []
transforms-dedupe = []
transforms-filter = []
transforms-field_filter = []
transforms-geoip = ["maxminddb"]
transforms-grok_parser = ["grok"]
transforms-json_parser = []
transforms-key_value_parser = []
transforms-log_to_metric = []
transforms-logfmt_parser = ["logfmt"]
transforms-lua = ["rlua"]
transforms-merge = []
transforms-metric_to_log = []
transforms-regex_parser = []
transforms-remap = []
transforms-remove_fields = []
transforms-remove_tags = []
transforms-rename_fields = []
transforms-sampler = ["seahash"]
transforms-split = []
transforms-swimlanes = []
transforms-tag_cardinality_limit = []
transforms-tokenizer = []
transforms-wasm = ["wasm"]
transforms-reduce = []

# Sinks
sinks = [
  "sinks-aws_cloudwatch_logs",
  "sinks-aws_cloudwatch_metrics",
  "sinks-aws_kinesis_firehose",
  "sinks-aws_kinesis_streams",
  "sinks-aws_s3",
  "sinks-aws_sqs",
  "sinks-azure_monitor_logs",
  "sinks-blackhole",
  "sinks-clickhouse",
  "sinks-console",
  "sinks-datadog",
  "sinks-elasticsearch",
  "sinks-file",
  "sinks-gcp",
  "sinks-honeycomb",
  "sinks-http",
  "sinks-humio",
  "sinks-influxdb",
  "sinks-kafka",
  "sinks-logdna",
  "sinks-loki",
  "sinks-new_relic_logs",
  "sinks-papertrail",
  "sinks-prometheus",
  "sinks-sematext",
  "sinks-socket",
  "sinks-splunk_hec",
  "sinks-statsd",
  "sinks-vector",
  "sinks-pulsar"
]
sinks-aws_cloudwatch_logs = ["rusoto_core", "rusoto_credential", "rusoto_signature", "rusoto_sts", "rusoto_logs"]
sinks-aws_cloudwatch_metrics = ["rusoto_core", "rusoto_credential", "rusoto_signature", "rusoto_sts", "rusoto_cloudwatch"]
sinks-aws_kinesis_firehose = ["rusoto_core", "rusoto_credential", "rusoto_signature", "rusoto_sts", "rusoto_firehose"]
sinks-aws_kinesis_streams = ["rusoto_core", "rusoto_credential", "rusoto_signature", "rusoto_sts", "rusoto_kinesis"]
sinks-aws_s3 = ["bytesize", "rusoto_core", "rusoto_credential", "rusoto_signature", "rusoto_sts", "rusoto_s3"]
sinks-aws_sqs = ["rusoto_core", "rusoto_credential", "rusoto_signature", "rusoto_sts", "rusoto_sqs"]
sinks-azure_monitor_logs = ["bytesize"]
sinks-blackhole = []
sinks-clickhouse = ["bytesize"]
sinks-console = []
sinks-datadog = ["bytesize"]
sinks-elasticsearch = ["base64", "bytesize", "rusoto_core", "rusoto_credential", "rusoto_signature", "rusoto_sts"]
sinks-file = []
sinks-gcp = ["base64", "bytesize", "goauth", "smpl_jwt"]
sinks-honeycomb = ["bytesize"]
sinks-http = ["bytesize"]
sinks-humio = ["transforms-metric_to_log", "sinks-splunk_hec"]
sinks-influxdb = ["bytesize"]
sinks-kafka = []
sinks-logdna = ["bytesize"]
sinks-loki = ["bytesize"]
sinks-new_relic_logs = ["bytesize", "sinks-http"]
sinks-prometheus = ["snap"]
sinks-sematext = ["sinks-elasticsearch", "sinks-influxdb"]
sinks-socket = []
sinks-papertrail = []
sinks-splunk_hec = ["bytesize"]
sinks-statsd = ["tokio-util/udp"]
sinks-vector = []
sinks-pulsar = ["pulsar"]

# Identifies that the build is a nightly build
nightly = []

# Testing-related features
all-integration-tests = [
  "aws-integration-tests",
  "clickhouse-integration-tests",
  "docker-integration-tests",
  "es-integration-tests",
  "gcp-integration-tests",
  "gcp-pubsub-integration-tests",
  "gcp-cloud-storage-integration-tests",
  "humio-integration-tests",
  "influxdb-integration-tests",
  "kafka-integration-tests",
  "loki-integration-tests",
  "mongodb_metrics-integration-tests",
  "prometheus-integration-tests",
  "pulsar-integration-tests",
  "splunk-integration-tests",
]

aws-integration-tests = [
  "aws-cloudwatch-logs-integration-tests",
  "aws-cloudwatch-metrics-integration-tests",
  "aws-ec2-metadata-integration-tests",
  "aws-kinesis-firehose-integration-tests",
  "aws-kinesis-streams-integration-tests",
  "aws-s3-integration-tests",
  "aws-sqs-integration-tests",
]
aws-cloudwatch-logs-integration-tests = ["sinks-aws_cloudwatch_logs"]
aws-cloudwatch-metrics-integration-tests = ["sinks-aws_cloudwatch_metrics"]
aws-ec2-metadata-integration-tests = ["transforms-aws_ec2_metadata"]
aws-kinesis-firehose-integration-tests = ["sinks-aws_kinesis_firehose", "sinks-elasticsearch", "rusoto_es"]
aws-kinesis-streams-integration-tests = ["sinks-aws_kinesis_streams"]
<<<<<<< HEAD
aws-s3-integration-tests = ["sinks-aws_s3"]
aws-sqs-integration-tests = ["sinks-aws_sqs"]
=======
aws-s3-integration-tests = ["sources-aws_s3", "sinks-aws_s3"]
>>>>>>> 88a35210
clickhouse-integration-tests = ["sinks-clickhouse", "warp"]
docker-integration-tests = ["sources-docker", "unix"]
es-integration-tests = ["sinks-elasticsearch"]
gcp-integration-tests = ["sinks-gcp"]
gcp-pubsub-integration-tests = ["sinks-gcp"]
gcp-cloud-storage-integration-tests = ["sinks-gcp"]
humio-integration-tests = ["sinks-humio"]
influxdb-integration-tests = ["sinks-influxdb"]
kafka-integration-tests = ["sources-kafka", "sinks-kafka"]
loki-integration-tests = ["sinks-loki"]
mongodb_metrics-integration-tests = ["sources-mongodb_metrics"]
prometheus-integration-tests = ["sinks-prometheus", "sources-prometheus", "bytesize"]
pulsar-integration-tests = ["sinks-pulsar"]
splunk-integration-tests = ["sinks-splunk_hec", "warp"]

shutdown-tests = ["sources","sinks-console","sinks-prometheus","sinks-blackhole","unix","rdkafka","transforms-log_to_metric","transforms-lua"]
disable-resolv-conf = []

[[bench]]
name = "bench"
harness = false

[[bench]]
name = "buffering"
harness = false

[[bench]]
name = "isolated_buffering"
harness = false

[[bench]]
name = "lookup"
harness = false


[[bench]]
name = "wasm"
harness = false
required-features = ["transforms-wasm", "transforms-lua"]

[patch.'https://github.com/tower-rs/tower']
tower-layer = "0.3"<|MERGE_RESOLUTION|>--- conflicted
+++ resolved
@@ -79,7 +79,6 @@
 rusoto_core = { version = "0.45.0", features = ["encoding"], optional = true }
 rusoto_es = { version = "0.45.0", optional = true }
 rusoto_s3 = { version = "0.45.0", optional = true }
-rusoto_sqs = { version = "0.45.0", optional = true }
 rusoto_logs = { version = "0.45.0", optional = true }
 rusoto_cloudwatch = { version = "0.45.0", optional = true }
 rusoto_kinesis = { version = "0.45.0", optional = true }
@@ -510,12 +509,8 @@
 aws-ec2-metadata-integration-tests = ["transforms-aws_ec2_metadata"]
 aws-kinesis-firehose-integration-tests = ["sinks-aws_kinesis_firehose", "sinks-elasticsearch", "rusoto_es"]
 aws-kinesis-streams-integration-tests = ["sinks-aws_kinesis_streams"]
-<<<<<<< HEAD
-aws-s3-integration-tests = ["sinks-aws_s3"]
+aws-s3-integration-tests = ["sources-aws_s3", "sinks-aws_s3"]
 aws-sqs-integration-tests = ["sinks-aws_sqs"]
-=======
-aws-s3-integration-tests = ["sources-aws_s3", "sinks-aws_s3"]
->>>>>>> 88a35210
 clickhouse-integration-tests = ["sinks-clickhouse", "warp"]
 docker-integration-tests = ["sources-docker", "unix"]
 es-integration-tests = ["sinks-elasticsearch"]
